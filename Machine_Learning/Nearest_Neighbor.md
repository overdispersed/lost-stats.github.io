--- conflicted
+++ resolved
@@ -43,11 +43,7 @@
 $$d_{WE}(i,j) = \biggl(\sum_{k=1}^{p}w_k(x^i_k - x^j_k)^2\biggr)^\frac{1}{2} $$
 
 4. Choosing k 
-<<<<<<< HEAD
    * Increasing k reduces variance and increases bias.
-=======
-   * Increasing k reduces variance and increases bias.  
->>>>>>> bc0db84c
   
 5. For high-dimensional space, problem that the nearest neighbor may not be very close at all.
 
@@ -58,7 +54,7 @@
 
 ## Python
 
-For KNN, it is not required to import packages other than **numpy**. You can do KNN basically with one package because it is mostly about computing distance and normalization. You would need TensorFlow and Keras as you try more advanced algorithms such as convolutional neural network. 
+For KNN, it is not required to import packages other than **numpy**. You can basically do KNN with one package because it is mostly about computing distance and normalization. You would need TensorFlow and Keras as you try more advanced algorithms such as convolutional neural network. 
 
 ```c
 import argparse
